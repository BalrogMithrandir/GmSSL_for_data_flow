# Ignore editor artefacts
/.dir-locals.el

# Top level excludes
/Makefile.orig
/MINFO
/TABLE
/*.a
/*.pc
/rehash.time
/inc.*
/makefile.*
/out.*
/tmp.*
/configdata.pm
/build
/Makefile

# *all* Makefiles
#Makefile
*.tmp

# Java
/java/*.class
/java/Makefile*

# Links under apps
/apps/CA.pl
/apps/tsget
/apps/tsget.pl
/apps/md4.c

# Auto generated headers
/crypto/buildinf.h
/crypto/include/internal/*_conf.h
/openssl/include/opensslconf.h
/util/domd

# Executables
/apps/openssl
/test/sha256t
/test/sha512t
/test/gost2814789t
/test/ssltest_old
/test/*test
/test/fips_aesavs
/test/fips_desmovs
/test/fips_dhvs
/test/fips_drbgvs
/test/fips_dssvs
/test/fips_ecdhvs
/test/fips_ecdsavs
/test/fips_rngvs
/test/fips_test_suite
/test/ssltest_old
/test/x509aux
/test/v3ext

# Certain files that get created by tests on the fly
/test/*.ss
/test/*.srl
/test/.rnd
/test/test*.pem
/test/newkey.pem
/test/*.log
/test/buildtest_*
/test/*.p
/test/*.dd
/test/*.dp
/test/*.pd
/test/*.p

/demos/*.pem

/util/shlib_wrap.sh

# Fuzz stuff.
# Anything without an extension is an executable on Unix, so we keep files
# with extensions.  And we keep the corpora subddir versioned as well.
# Anything more generic with extensions that should be ignored will be taken
# care of by general ignores for those extensions (*.o, *.obj, *.exe, ...)
/fuzz/*
!/fuzz/README*
!/fuzz/corpora
!/fuzz/*.*

# Misc auto generated files
/include/openssl/opensslconf.h
/tools/c_rehash
/tools/c_rehash.pl
/tags
/TAGS
/crypto.map
/ssl.map

# Windows (legacy)
/tmp32
/tmp32.dbg
/tmp32dll
/tmp32dll.dbg
/out32
/out32.dbg
/out32dll
/out32dll.dbg
/inc32
/MINFO
/ms/.rnd
/ms/bcb.mak
/ms/libeay32.def
/ms/nt.mak
/ms/ntdll.mak
/ms/ssleay32.def
/ms/version32.rc

# Files created on other branches that are not held in git, and are not
# needed on this branch
/include/openssl/asn1_mac.h
/include/openssl/des_old.h
/include/openssl/fips.h
/include/openssl/fips_rand.h
/include/openssl/krb5_asn.h
/include/openssl/kssl.h
/include/openssl/pq_compat.h
/include/openssl/ssl23.h
/include/openssl/tmdiff.h
/include/openssl/ui_compat.h
/test/fips_aesavs.c
/test/fips_desmovs.c
/test/fips_dsatest.c
/test/fips_dssvs.c
/test/fips_hmactest.c
/test/fips_randtest.c
/test/fips_rngvs.c
/test/fips_rsagtest.c
/test/fips_rsastest.c
/test/fips_rsavtest.c
/test/fips_shatest.c
/test/fips_test_suite.c
/test/shatest.c

##### Generic patterns
# Auto generated assembly language source files

# Object files
*.o
*.obj

# editor artefacts
*.swp
.#*
\#*#
*~

# Certificate symbolic links
*.0

# All kinds of executables
*.so
*.so.*
*.dylib
*.dylib.*
*.dll
*.dll.*
*.exe
*.pyc
*.exp
*.lib
*.pdb
*.ilk
*.def
*.rc
*.res

# Misc generated stuff
Makefile.save
/crypto/**/lib
/engines/**/lib
/ssl/**/lib
*.bak
cscope.*
*.d

# macOS
.DS_Store
*.tar.gz

# add by LiTianjue for GmSSL
# auto create by Configure
crypto/opensslconf.h
tool/c_rehash
# exec file
apps/gmssl
apps/gmca/.ca

# gmtls
/ssl/ssl_load.c


# engines
/engines/e_skf*
/engines/e_sdf*
/engines/sdf
/engines/skf


include/openssl/srp.h

/*.sh

/rust
/python
/build
<<<<<<< HEAD

.gmssl
CMakeFiles/
CTestTestfile.cmake
cmake_install.cmake
install_manifest.txt
CMakeCache.txt
bin/
=======
.vscode/*
>>>>>>> 0485d1bc
<|MERGE_RESOLUTION|>--- conflicted
+++ resolved
@@ -210,7 +210,7 @@
 /rust
 /python
 /build
-<<<<<<< HEAD
+
 
 .gmssl
 CMakeFiles/
@@ -219,6 +219,5 @@
 install_manifest.txt
 CMakeCache.txt
 bin/
-=======
+
 .vscode/*
->>>>>>> 0485d1bc
